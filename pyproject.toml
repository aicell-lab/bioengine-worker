[build-system]
requires = ["hatchling"]
build-backend = "hatchling.build"

[project]
name = "bioengine"
<<<<<<< HEAD
version = "0.4.10"
=======
version = "0.4.9"
>>>>>>> 48371668
description = "BioEngine Worker for managing Ray clusters and datasets"
requires-python = ">=3.11"
authors = [
    {name = "Nils Mechtel", github = "nilsmechtel", affiliation = "KTH"}
]
readme = "README.md"
license = {file = "LICENSE"}
dependencies = [
    "cloudpickle>=3.1.1",
    "haikunator>=2.1.0",
    "httpx>=0.28.1",
    "hypha-rpc>=0.20.81",
    "numpy==1.26.4",
    "pydantic>=2.11.0",
    "pyyaml>=6.0.2",
    "ray[client,serve]==2.33.0",
]

[project.optional-dependencies]
datasets = [
    "hypha[s3]>=0.21.23",
    "zarr>=3.0.8",
]
rtc = [
    "aiortc==1.13.0",
]
dev = [
    "black>=25.9.0",
    "pytest>=7.0.0",
    "pytest-asyncio>=0.21.0",
    "pytest-mock>=3.10.0",
    "pytest-cov>=4.0.0",
    "pytest-xdist>=3.0.0",
]

[tool.hatch.build.targets.wheel]
artifacts = [
    "bioengine/*.py",
]

[tool.hatch.build.targets.wheel.sources]
"bioengine" = "bioengine"

[project.urls]
"Repository" = "https://github.com/aicell-lab/bioengine-worker"
"Documentation" = "https://github.com/aicell-lab/bioengine-worker/README.md"
"Bug Tracker" = "https://github.com/aicell-lab/bioengine-worker/issues"

[tool.pytest.ini_options]
pythonpath = ["."]
asyncio_mode = "auto"
testpaths = ["tests"]
python_files = "test_*.py"

[tool.black]
line-length = 88
target-version = ["py310", "py311"]
include = '\.pyi?$'<|MERGE_RESOLUTION|>--- conflicted
+++ resolved
@@ -4,11 +4,7 @@
 
 [project]
 name = "bioengine"
-<<<<<<< HEAD
 version = "0.4.10"
-=======
-version = "0.4.9"
->>>>>>> 48371668
 description = "BioEngine Worker for managing Ray clusters and datasets"
 requires-python = ">=3.11"
 authors = [
