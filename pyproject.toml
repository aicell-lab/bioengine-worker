[build-system]
requires = ["hatchling"]
build-backend = "hatchling.build"

[project]
name = "bioengine"
<<<<<<< HEAD
version = "0.4.6"
=======
version = "0.4.5"
>>>>>>> bbb95bf3
description = "BioEngine Worker for managing Ray clusters and datasets"
requires-python = ">=3.11"
authors = [
    {name = "Nils Mechtel", github = "nilsmechtel", affiliation = "KTH"}
]
readme = "README.md"
license = {file = "LICENSE"}
dependencies = [
    "cloudpickle>=3.1.1",
    "haikunator>=2.1.0",
    "httpx>=0.28.1",
    "hypha-rpc>=0.20.81",
    "numpy==1.26.4",
    "pydantic>=2.9.2",
    "pyyaml>=6.0.2",
    "ray[client,serve]==2.33.0",
]

[project.optional-dependencies]
datasets = [
    "hypha[s3]>=0.21.23",
    "zarr>=3.0.8",
]
rtc = [
    "aiortc>=1.13.0",
]
dev = [
    "black>=25.9.0",
    "pytest>=7.0.0",
    "pytest-asyncio>=0.21.0",
    "pytest-mock>=3.10.0",
    "pytest-cov>=4.0.0",
    "pytest-xdist>=3.0.0",
]

[tool.hatch.build.targets.wheel]
artifacts = [
    "bioengine/*.py",
]

[tool.hatch.build.targets.wheel.sources]
"bioengine" = "bioengine"

[project.urls]
"Repository" = "https://github.com/aicell-lab/bioengine-worker"
"Documentation" = "https://github.com/aicell-lab/bioengine-worker/README.md"
"Bug Tracker" = "https://github.com/aicell-lab/bioengine-worker/issues"

[tool.pytest.ini_options]
pythonpath = ["."]
asyncio_mode = "auto"
testpaths = ["tests"]
python_files = "test_*.py"

[tool.black]
line-length = 88
target-version = ["py310", "py311"]
include = '\.pyi?$'<|MERGE_RESOLUTION|>--- conflicted
+++ resolved
@@ -4,11 +4,7 @@
 
 [project]
 name = "bioengine"
-<<<<<<< HEAD
 version = "0.4.6"
-=======
-version = "0.4.5"
->>>>>>> bbb95bf3
 description = "BioEngine Worker for managing Ray clusters and datasets"
 requires-python = ">=3.11"
 authors = [
