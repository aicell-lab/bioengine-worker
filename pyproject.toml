--- conflicted
+++ resolved
@@ -4,11 +4,7 @@
 
 [project]
 name = "bioengine"
-<<<<<<< HEAD
-version = "0.5.7"
-=======
 version = "0.5.9"
->>>>>>> 5e5b9382
 description = "BioEngine Worker for managing Ray clusters and datasets"
 requires-python = ">=3.11"
 authors = [
